--- conflicted
+++ resolved
@@ -142,39 +142,6 @@
     def get_raw_detections(self) -> List[VisionDetection]:
         if self.pipeline is None or self.device is None:
             print("DepthAI device not initialized.")
-<<<<<<< HEAD
-            return {}
-
-        in_preview = self.preview_queue.get()
-        in_detections = self.detection_nn_queue.get()
-        self.current_frame = in_preview.getCvFrame()
-        
-        self.current_detections = []
-
-        for detection in in_detections.detections:
-            label = self.labels[detection.label]
-            if label == label_name:
-                self.current_detections.append(detection)
-            else:
-                pass
-
-
-        if self.output_depth and self.depth_queue is not None:
-            in_depth = self.depth_queue.get()
-            self.current_depth_frame = in_depth.getCvFrame()
-        else:
-            self.current_depth_frame = None
-
-        self.frame_height, self.frame_width = self.current_frame.shape[:2]
-        tracked_objects = self.tracker.update(self.current_detections, self.frame_width, self.frame_height)
-
-        # Prepare the output dictionary with tracked IDs and their X, Z coords
-        tracked_coords = {}
-        for obj_id, coords in tracked_objects.items():
-            tracked_coords[obj_id] = coords  # (spatial_x, spatial_z)
-
-        return tracked_coords
-=======
             return []
         
         inDetections = self.detection_nn_queue.get()
@@ -263,7 +230,6 @@
     #         tracked_coords[obj_id] = coords  # (spatial_x, spatial_z)
 
     #     return tracked_coords
->>>>>>> e7d07655
 
     def get_frame(self):
         return self.current_frame
