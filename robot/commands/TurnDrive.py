--- conflicted
+++ resolved
@@ -25,11 +25,7 @@
         vision,
         *,
         max_speed: float = 50,  # percent‑output cap (‑100 … 100)
-<<<<<<< HEAD
         kx: float = 0.6,  # strafe gain  (m/s per m)
-=======
-        kx: float = 2,  # strafe gain  (m/s per m)
->>>>>>> daa3a985
         kz: float = 1.0,  # forward gain (m/s per m)
         k_theta: float = 1.5,  # rotation gain (rad/s per rad)
         distance_full_heading: float = 1.0,  # m at which we still spin freely
